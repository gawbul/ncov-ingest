--- conflicted
+++ resolved
@@ -23,7 +23,8 @@
     "qc.mixedSites.status": "QC_mixed_sites",
     "qc.privateMutations.status": "QC_rare_mutations",
     "qc.snpClusters.status": "QC_snp_clusters",
-<<<<<<< HEAD
+    "substitutions": "substitutions",
+    "aaSubstitutions": "aaSubstitutions"
     "qc.frameShifts.frameShifts": "QC_frame_shifts",
     "qc.stopCodons.stopCodons": "QC_stop_codons",
 }
@@ -34,10 +35,6 @@
     "missing_data": "int32",
     "snp_clusters": "int32",
     "rare_mutations": "int32"
-=======
-    "substitutions": "substitutions",
-    "aaSubstitutions": "aaSubstitutions"
->>>>>>> f37f8af0
 }
 
 def reorder_columns(result: pd.DataFrame):
