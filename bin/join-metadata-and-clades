#!/usr/bin/env python3
import argparse
import sys
from datetime import datetime
import pandas as pd
import numpy as np

INSERT_BEFORE_THIS_COLUMN = "pango_lineage"
METADATA_JOIN_COLUMN_NAME = 'strain'
NEXTCLADE_JOIN_COLUMN_NAME = 'seqName'
VALUE_MISSING_DATA = '?'

rate_per_day = 0.0007 * 29903 / 365
reference_day = datetime(2020,1,1).toordinal()

column_map = {
    "clade": "Nextstrain_clade",
    "totalMissing": "missing_data",
    "totalSubstitutions": "divergence",
    "totalNonACGTNs": "nonACGTN",
    "qc.privateMutations.total":  "rare_mutations",
    "qc.missingData.status": "QC_missing_data",
    "qc.mixedSites.status": "QC_mixed_sites",
    "qc.privateMutations.status": "QC_rare_mutations",
    "qc.snpClusters.status": "QC_snp_clusters",
<<<<<<< HEAD
    "qc.frameShifts.frameShifts": "QC_frame_shifts",
    "qc.stopCodons.stopCodons": "QC_stop_codons",
=======
    "substitutions": "substitutions",
    "aaSubstitutions": "aaSubstitutions"
>>>>>>> a2a63be0
}

preferred_types = {
    "divergence": "int32",
    "nonACGTN": "int32",
    "missing_data": "int32",
    "snp_clusters": "int32",
    "rare_mutations": "int32"
}

def reorder_columns(result: pd.DataFrame):
    """
    Moves the new clade column after a specified column
    """
    columns = list(result.columns)
    columns.remove(column_map['clade'])
    insert_at = columns.index(INSERT_BEFORE_THIS_COLUMN)
    columns.insert(insert_at, column_map['clade'])
    return result[columns]


def parse_args():
    parser = argparse.ArgumentParser(
        description="Joins metadata file with Nextclade clade output",
    )
    parser.add_argument("first_file")
    parser.add_argument("second_file")
    parser.add_argument("-o", default=sys.stdout)
    return parser.parse_args()

def datestr_to_ordinal(x):
    try:
        return datetime.strptime(x,"%Y-%m-%d").toordinal()
    except:
        return np.nan

def isfloat(value):
  try:
    float(value)
    return True
  except ValueError:
    return False

def main():
    args = parse_args()

    metadata = pd.read_csv(args.first_file, index_col=METADATA_JOIN_COLUMN_NAME,
                           sep='\t', low_memory=False, na_filter = False)

    # Read and rename clade column to be more descriptive
    clades = pd.read_csv(args.second_file, index_col=NEXTCLADE_JOIN_COLUMN_NAME,
                         sep='\t', low_memory=False, na_filter = False) \
            .rename(columns=column_map)

    clades = clades[list(column_map.values())]

    # Concatenate on columns
    result = pd.merge(
        metadata, clades,
        left_index=True,
        right_index=True,
        how='left'
    )

    all_clades = result.Nextstrain_clade.unique()
    t = result["date"].apply(datestr_to_ordinal)
    div_array = np.array([float(x) if isfloat(x) else np.nan for x in result.divergence])
    offset_by_clade = {}
    for clade in all_clades:
        ind = result.Nextstrain_clade==clade
        if ind.sum()>100:
            deviation = div_array[ind] - (t[ind] - reference_day)*rate_per_day
            offset_by_clade[clade] = np.mean(deviation[~np.isnan(deviation)])

    # extract divergence, time and offset information into vectors or series
    offset = result["Nextstrain_clade"].apply(lambda x: offset_by_clade.get(x, 2.0))
    # calculate divergence
    result["clock_deviation"] = np.array(div_array - ((t-reference_day)*rate_per_day + offset), dtype=int)
    result["clock_deviation"][np.isnan(div_array)|np.isnan(t)] = np.nan

    for col in list(column_map.values()) + ["clock_deviation"]:
        result[col] = result[col].fillna(VALUE_MISSING_DATA)

    # Move the new column so that it's next to other clade columns
    result = reorder_columns(result) #.astype(preferred_types)

    result.to_csv(args.o, index_label=METADATA_JOIN_COLUMN_NAME, sep='\t')


if __name__ == '__main__':
    main()<|MERGE_RESOLUTION|>--- conflicted
+++ resolved
@@ -23,13 +23,10 @@
     "qc.mixedSites.status": "QC_mixed_sites",
     "qc.privateMutations.status": "QC_rare_mutations",
     "qc.snpClusters.status": "QC_snp_clusters",
-<<<<<<< HEAD
     "qc.frameShifts.frameShifts": "QC_frame_shifts",
     "qc.stopCodons.stopCodons": "QC_stop_codons",
-=======
     "substitutions": "substitutions",
     "aaSubstitutions": "aaSubstitutions"
->>>>>>> a2a63be0
 }
 
 preferred_types = {
