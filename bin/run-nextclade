#!/usr/bin/env bash

# Downloads data required for Nextclade to function and runs nextclade

set -o errexit
set -o nounset
set -o pipefail
trap "exit" INT

: "${1:?\"[ERROR] ${0}: Input fasta filename as the 1st argument is required.\"}"
: "${2:?\"[ERROR] ${0}: Output TSV filename as the 2nd argument is required.\"}"
: "${3:?\"[ERROR] ${0}: Directory for Nextclade input data as the 3rd argument is required.\"}"
: "${4:?\"[ERROR] ${0}: Output directory as the 4th argument is required.\"}"
<<<<<<< HEAD
: "${5:?\"[ERROR] ${0}: Output fasta filename as the 5th argument is required.\"}"
: "${6:?\"[ERROR] ${0}: Output insertions csv filename as the 6th argument is required.\"}"
: "${7:?\"[ERROR] ${0}: List of genes as 7th argument is required.\"}"
=======
# Note: 5th argument is the (max) number of threads for nextclade and is optional
>>>>>>> 35508e36

INPUT_FASTA="${1}"
OUTPUT_TSV="${2}"
NEXTCLADE_DATASET_DIR="${3}" # external data required for nextclade to function will be downloaded there
NEXTCLADE_OUTPUTS_DIR="${4}" # files other than TSV will be written by Nextclade there (aligned sequences, peptides, etc.)
<<<<<<< HEAD
OUTPUT_FASTA="${5}"
OUTPUT_INSERTIONS="${6}"
GENES="${7}"
=======
NEXTCLADE_THREADS=""
if [ $# -eq 5 ]; then
    echo "[ INFO] ${0}:${LINENO}: Nextclade will be limited to ${5} threads"
    NEXTCLADE_THREADS="--jobs ${5}"
elif [ $# -gt 5 ]; then
    echo "[ INFO] ${0}:${LINENO}: Too many arguments provided"
    exit 1
fi
>>>>>>> 35508e36

echo "[ INFO] ${0}:${LINENO}: Downloading latest Nextclade version"
curl -fsSL "https://github.com/nextstrain/nextclade/releases/latest/download/nextclade-Linux-x86_64" -o "nextclade"
chmod +x nextclade

if ! command -v ./nextclade &>/dev/null; then
  echo "[ERROR] ${0}:${LINENO}: Nextclade executable not found"
  exit 1
fi

NEXTCLADE_VERSION="$(./nextclade --version)"
echo "[ INFO] ${0}:${LINENO}: Nextclade version: ${NEXTCLADE_VERSION}"

echo "[ INFO] ${0}:${LINENO}: Downloading Nextclade dataset \"sars-cov-2\""
./nextclade dataset get --name=sars-cov-2 --output-dir="${NEXTCLADE_DATASET_DIR}" --verbose


echo "[ INFO] ${0}:${LINENO}: Running Nextclade"
./nextclade run \
  --in-order \
  --verbosity=error \
  --input-fasta="${INPUT_FASTA}" \
  --input-dataset="${NEXTCLADE_DATASET_DIR}" \
  --output-tsv="${OUTPUT_TSV}" \
  --genes="${GENES}" \
  --output-dir="${NEXTCLADE_OUTPUTS_DIR}" \
  --output-basename="nextclade" \
<<<<<<< HEAD
  --output-fasta="${OUTPUT_FASTA}" \
  --output-insertions="${OUTPUT_INSERTIONS}" \
=======
  ${NEXTCLADE_THREADS}
>>>>>>> 35508e36
<|MERGE_RESOLUTION|>--- conflicted
+++ resolved
@@ -11,32 +11,27 @@
 : "${2:?\"[ERROR] ${0}: Output TSV filename as the 2nd argument is required.\"}"
 : "${3:?\"[ERROR] ${0}: Directory for Nextclade input data as the 3rd argument is required.\"}"
 : "${4:?\"[ERROR] ${0}: Output directory as the 4th argument is required.\"}"
-<<<<<<< HEAD
 : "${5:?\"[ERROR] ${0}: Output fasta filename as the 5th argument is required.\"}"
 : "${6:?\"[ERROR] ${0}: Output insertions csv filename as the 6th argument is required.\"}"
 : "${7:?\"[ERROR] ${0}: List of genes as 7th argument is required.\"}"
-=======
-# Note: 5th argument is the (max) number of threads for nextclade and is optional
->>>>>>> 35508e36
+# Note: 8th argument is the (max) number of threads for nextclade and is optional
 
 INPUT_FASTA="${1}"
 OUTPUT_TSV="${2}"
 NEXTCLADE_DATASET_DIR="${3}" # external data required for nextclade to function will be downloaded there
 NEXTCLADE_OUTPUTS_DIR="${4}" # files other than TSV will be written by Nextclade there (aligned sequences, peptides, etc.)
-<<<<<<< HEAD
 OUTPUT_FASTA="${5}"
 OUTPUT_INSERTIONS="${6}"
 GENES="${7}"
-=======
+
 NEXTCLADE_THREADS=""
-if [ $# -eq 5 ]; then
-    echo "[ INFO] ${0}:${LINENO}: Nextclade will be limited to ${5} threads"
+if [ $# -eq 8 ]; then
+    echo "[ INFO] ${0}:${LINENO}: Nextclade will be limited to ${8} threads"
     NEXTCLADE_THREADS="--jobs ${5}"
-elif [ $# -gt 5 ]; then
+elif [ $# -gt 8 ]; then
     echo "[ INFO] ${0}:${LINENO}: Too many arguments provided"
     exit 1
 fi
->>>>>>> 35508e36
 
 echo "[ INFO] ${0}:${LINENO}: Downloading latest Nextclade version"
 curl -fsSL "https://github.com/nextstrain/nextclade/releases/latest/download/nextclade-Linux-x86_64" -o "nextclade"
@@ -64,9 +59,6 @@
   --genes="${GENES}" \
   --output-dir="${NEXTCLADE_OUTPUTS_DIR}" \
   --output-basename="nextclade" \
-<<<<<<< HEAD
   --output-fasta="${OUTPUT_FASTA}" \
   --output-insertions="${OUTPUT_INSERTIONS}" \
-=======
-  ${NEXTCLADE_THREADS}
->>>>>>> 35508e36
+  ${NEXTCLADE_THREADS}