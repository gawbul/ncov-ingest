--- conflicted
+++ resolved
@@ -98,21 +98,11 @@
                 ))
 
     with open(args.gisaid_data, "r") as gisaid_fh:
-<<<<<<< HEAD
-        sortable = list(
-=======
         pipeline = (
->>>>>>> 7201aa1b
             LineToJsonDataSource(gisaid_fh)
             | RenameAndAddColumns()
             | StandardizeData()
             | SequenceLengthFilter(15000)
-<<<<<<< HEAD
-            | DropSequenceData()
-        )
-
-    sorted_metadata = sorted(sortable, key=lambda obj: (obj['strain'], -obj['length'], obj['gisaid_epi_isl'], obj[LINE_NUMBER_KEY]))
-=======
         )
 
         if not args.sorted_fasta:
@@ -139,7 +129,6 @@
                 obj[LINE_NUMBER_KEY]
             )
         )
->>>>>>> 7201aa1b
 
     # dedup by strain and compile a list of relevant line numbers.
     seen_strains = set()
@@ -151,50 +140,6 @@
         seen_strains.add(entry['strain'])
         line_numbers.add(entry[LINE_NUMBER_KEY])
 
-<<<<<<< HEAD
-    with open(args.gisaid_data, "r") as gisaid_fh, \
-         open(args.output_fasta, "wt") as fasta_fh, \
-         open(args.output_additional_info, "wt") as additional_info_fh, \
-         open(args.output_metadata, "wt") as metadata_fh:
-
-        # set up the CSV output files
-        additional_info_csv = csv.DictWriter(
-            additional_info_fh,
-            ADDITIONAL_INFO_COLUMNS,
-            restval="?",
-            extrasaction='ignore',
-            delimiter='\t',
-        )
-        additional_info_csv.writeheader()
-        metadata_csv = csv.DictWriter(
-            metadata_fh,
-            METADATA_COLUMNS,
-            restval="?",
-            extrasaction='ignore',
-            delimiter='\t',
-        )
-        metadata_csv.writeheader()
-
-        for entry in (
-                LineToJsonDataSource(gisaid_fh)
-                | RenameAndAddColumns()
-                | StandardizeData()
-                | SequenceLengthFilter(15000)
-                | LineNumberFilter(line_numbers)
-                | ExpandLocation()
-                | FixLabs()
-                | AbbreviateAuthors()
-                | ParsePatientAge()
-                | ParseSex()
-                | AddHardcodedMetadata()
-                | MergeUserAnnotatedMetadata(annotations)
-                | FillDefaultLocationData()
-        ):
-            fasta_fh.write(f">{entry['strain']}\n")
-            fasta_fh.write(f"{entry['sequence']}\n")
-            additional_info_csv.writerow(entry)
-            metadata_csv.writerow(entry)
-=======
     with open(args.output_fasta, "wt") as fasta_fh:
         with open(args.output_additional_info, "wt") as additional_info_fh, \
              open(args.output_metadata, "wt") as metadata_fh:
@@ -235,5 +180,4 @@
                         | LineNumberFilter(line_numbers)
                 ):
                     fasta_fh.write(f">{entry['strain']}\n")
-                    fasta_fh.write(f"{entry['sequence']}\n")
->>>>>>> 7201aa1b
+                    fasta_fh.write(f"{entry['sequence']}\n")