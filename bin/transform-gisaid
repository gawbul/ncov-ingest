#!/usr/bin/env python3
"""
Parse the GISAID NDJSON load into a metadata tsv and a FASTA file.
"""
import argparse
import csv
import sys
from collections import defaultdict
from pathlib import Path
from typing import Any, Dict, List, Tuple

sys.path.insert(0, str(Path(__file__).parent.parent / "lib"))
from utils.transform import (
    METADATA_COLUMNS,
)
from utils.transformpipeline import LINE_NUMBER_KEY
from utils.transformpipeline.datasource import LineToJsonDataSource
from utils.transformpipeline.filters import LineNumberFilter, SequenceLengthFilter
from utils.transformpipeline.transforms import (
    AbbreviateAuthors,
    AddHardcodedMetadata,
    DropSequenceData,
    ExpandLocation,
    FillDefaultLocationData,
    FixLabs,
    MergeUserAnnotatedMetadata,
    ParsePatientAge,
    ParseSex,
    RenameAndAddColumns,
    StandardizeData,
)

# Preserve the ordering of these columns for ease when generating Slack
# notifications on change
ADDITIONAL_INFO_COLUMNS = [
    'gisaid_epi_isl', 'strain', 'additional_host_info',
    'additional_location_info'
]


assert 'sequence' not in METADATA_COLUMNS, "Sequences should not appear in metadata!"
assert 'sequence' not in ADDITIONAL_INFO_COLUMNS, "Sequences should not appear in additional info!"


if __name__ == '__main__':
    base = Path(__file__).resolve().parent.parent

    parser = argparse.ArgumentParser(
        description="Parse a GISAID JSON load into a metadata tsv and FASTA file.",
        formatter_class=argparse.RawTextHelpFormatter
    )
    parser.add_argument("gisaid_data",
        default="s3://nextstrain-ncov-private/gisaid.ndjson.gz",
        help="Newline-delimited GISAID JSON data")
    parser.add_argument("--annotations",
        default=base / "source-data/gisaid_annotations.tsv",
        help="Optional manually curated annotations TSV.\n"
            "The TSV file should have no header and exactly four columns which contain:\n\t"
            "1. the strain ID (not used for matching; for readability)\n\t"
            "2. the GISAID EPI_ISL accession number (used for matching)\n\t"
            "3. the column name to replace from the generated `metadata.tsv` file\n\t"
            "4. the replacement data\n"
        "Lines or parts of lines starting with '#' are treated as comments.\n"
        "e.g.\n\t"
        "USA/MA1/2020    EPI_ISL_409067    location    Boston\n\t"
        "# First Californian sample\n\t"
        "USA/CA1/2020    EPI_ISL_406034    genbank_accession   MN994467\n\t"
        "Wuhan-Hu-1/2019 EPI_ISL_402125    collection_date 2019-12-26 # Manually corrected date")
    parser.add_argument("--output-metadata",
        default=base / "data/gisaid/metadata.tsv",
        help="Output location of generated metadata tsv. Defaults to `data/gisaid/metadata.tsv`")
    parser.add_argument("--output-fasta",
        default=base / "data/gisaid/sequences.fasta",
        help="Output location of generated FASTA file. Defaults to `data/gisaid/sequences.fasta`")
    parser.add_argument("--output-additional-info",
        default=base / "data/gisaid/additional_info.tsv",
        help="Output location of additional info tsv. Defaults to `data/gisaid/additional_info.tsv`")
    parser.add_argument("--sorted-fasta", action="store_true",
        help="Sort the fasta file in the same order as the metadata file.  WARNING: Enabling this option can consume a lot of memory.")
<<<<<<< HEAD
=======
    parser.add_argument(
        "--output-unix-newline",
        dest="newline",
        action="store_const",
        const="\n",
        default=None,
        help="When specified, always use unix newlines in output files."
    )
>>>>>>> c80ca0fa
    args = parser.parse_args()

    annotations: Dict[str, List[Tuple[str, Any]]] = defaultdict(list)
    if args.annotations:
        # Use the curated annotations tsv to update any column values
        with open(args.annotations, "r") as gisaid_fh:
            csvreader = csv.reader(gisaid_fh, delimiter='\t')
            for row in csvreader:
                if len(row) != 4:
                    # ensure that it's a comment
                    if row[0].lstrip()[0] != '#':
                        print("WARNING: couldn't decode annotation line " + "\t".join(row))
                    continue
                strain, epi_isl, key, value = row
                annotations[epi_isl].append((
                    key,
                    # remove the comment and the extra ws from the value
                    value.split('#')[0].rstrip(),
                ))

    with open(args.gisaid_data, "r") as gisaid_fh:
        pipeline = (
            LineToJsonDataSource(gisaid_fh)
            | RenameAndAddColumns()
            | StandardizeData()
            | SequenceLengthFilter(15000)
        )

        if not args.sorted_fasta:
            pipeline = pipeline | DropSequenceData()

        pipeline = (
            pipeline
            | ExpandLocation()
            | FixLabs()
            | AbbreviateAuthors()
            | ParsePatientAge()
            | ParseSex()
            | AddHardcodedMetadata()
            | MergeUserAnnotatedMetadata(annotations)
            | FillDefaultLocationData()
        )

        sorted_metadata = sorted(
            pipeline,
            key=lambda obj: (
                obj['strain'],
                -obj['length'],
                obj['gisaid_epi_isl'],
                obj[LINE_NUMBER_KEY]
            )
        )

    # dedup by strain and compile a list of relevant line numbers.
    seen_strains = set()
    line_numbers = set()
    for entry in sorted_metadata:
        if entry['strain'] in seen_strains:
            continue

        seen_strains.add(entry['strain'])
        line_numbers.add(entry[LINE_NUMBER_KEY])

<<<<<<< HEAD
    with open(args.output_fasta, "wt") as fasta_fh:
        with open(args.output_additional_info, "wt") as additional_info_fh, \
             open(args.output_metadata, "wt") as metadata_fh:
=======
    with open(args.output_fasta, "wt", newline=args.newline) as fasta_fh:
        with open(args.output_additional_info, "wt", newline="") as additional_info_fh, \
             open(args.output_metadata, "wt", newline="") as metadata_fh:
            dict_writer_kwargs = {}
            if args.newline is not None:
                dict_writer_kwargs['lineterminator'] = args.newline

>>>>>>> c80ca0fa
            # set up the CSV output files
            additional_info_csv = csv.DictWriter(
                additional_info_fh,
                ADDITIONAL_INFO_COLUMNS,
                restval="?",
                extrasaction='ignore',
                delimiter='\t',
<<<<<<< HEAD
                lineterminator='\n'
=======
                **dict_writer_kwargs
>>>>>>> c80ca0fa
            )
            additional_info_csv.writeheader()
            metadata_csv = csv.DictWriter(
                metadata_fh,
                METADATA_COLUMNS,
                restval="?",
                extrasaction='ignore',
                delimiter='\t',
<<<<<<< HEAD
                lineterminator='\n'
=======
                **dict_writer_kwargs
>>>>>>> c80ca0fa
            )
            metadata_csv.writeheader()

            for entry in sorted_metadata:
                if entry[LINE_NUMBER_KEY] in line_numbers:
                    additional_info_csv.writerow(entry)
                    metadata_csv.writerow(entry)

                    if args.sorted_fasta:
                        fasta_fh.write(f">{entry['strain']}\n")
                        fasta_fh.write(f"{entry['sequence']}\n")

        if not args.sorted_fasta:
            with open(args.gisaid_data, "r") as gisaid_fh:
                for entry in (
                        LineToJsonDataSource(gisaid_fh)
                        | RenameAndAddColumns()
                        | StandardizeData()
                        | SequenceLengthFilter(15000)
                        | LineNumberFilter(line_numbers)
                ):
                    fasta_fh.write(f">{entry['strain']}\n")
                    fasta_fh.write(f"{entry['sequence']}\n")<|MERGE_RESOLUTION|>--- conflicted
+++ resolved
@@ -77,8 +77,6 @@
         help="Output location of additional info tsv. Defaults to `data/gisaid/additional_info.tsv`")
     parser.add_argument("--sorted-fasta", action="store_true",
         help="Sort the fasta file in the same order as the metadata file.  WARNING: Enabling this option can consume a lot of memory.")
-<<<<<<< HEAD
-=======
     parser.add_argument(
         "--output-unix-newline",
         dest="newline",
@@ -87,7 +85,6 @@
         default=None,
         help="When specified, always use unix newlines in output files."
     )
->>>>>>> c80ca0fa
     args = parser.parse_args()
 
     annotations: Dict[str, List[Tuple[str, Any]]] = defaultdict(list)
@@ -151,11 +148,6 @@
         seen_strains.add(entry['strain'])
         line_numbers.add(entry[LINE_NUMBER_KEY])
 
-<<<<<<< HEAD
-    with open(args.output_fasta, "wt") as fasta_fh:
-        with open(args.output_additional_info, "wt") as additional_info_fh, \
-             open(args.output_metadata, "wt") as metadata_fh:
-=======
     with open(args.output_fasta, "wt", newline=args.newline) as fasta_fh:
         with open(args.output_additional_info, "wt", newline="") as additional_info_fh, \
              open(args.output_metadata, "wt", newline="") as metadata_fh:
@@ -163,7 +155,6 @@
             if args.newline is not None:
                 dict_writer_kwargs['lineterminator'] = args.newline
 
->>>>>>> c80ca0fa
             # set up the CSV output files
             additional_info_csv = csv.DictWriter(
                 additional_info_fh,
@@ -171,11 +162,7 @@
                 restval="?",
                 extrasaction='ignore',
                 delimiter='\t',
-<<<<<<< HEAD
-                lineterminator='\n'
-=======
                 **dict_writer_kwargs
->>>>>>> c80ca0fa
             )
             additional_info_csv.writeheader()
             metadata_csv = csv.DictWriter(
@@ -184,11 +171,7 @@
                 restval="?",
                 extrasaction='ignore',
                 delimiter='\t',
-<<<<<<< HEAD
-                lineterminator='\n'
-=======
                 **dict_writer_kwargs
->>>>>>> c80ca0fa
             )
             metadata_csv.writeheader()
 
